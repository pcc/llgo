// Copyright 2011 The llgo Authors.
// Use of this source code is governed by an MIT-style
// license that can be found in the LICENSE file.

package llgo

import (
	"fmt"
	"go/ast"
	"reflect"
	"code.google.com/p/go.tools/go/types"
	"github.com/axw/gollvm/llvm"
)

// llvmTypeMap is provides a means of mapping from a types.Map
// to llgo's corresponding LLVM type representation.
type llvmTypeMap struct {
	TypeStringer
	*types.StdSizes
	target  llvm.TargetData
	inttype llvm.Type

	// ptrstandin is a type used to represent the base of a
	// recursive pointer. See llgo/builder.go for how it is used
	// in CreateStore and CreateLoad.
	ptrstandin llvm.Type

	types map[string]llvm.Type // compile-time LLVM type
}

type runtimeTypeInfo struct {
	global llvm.Value
	dyntyp llvm.Value
}

type runtimeTypeInfoMap map[string]runtimeTypeInfo

func (m runtimeTypeInfoMap) record(typestr string, global, dyntyp llvm.Value) {
	m[typestr] = runtimeTypeInfo{global, dyntyp}
}

type TypeMap struct {
	*llvmTypeMap

	module  llvm.Module
	pkgpath string
	types   runtimeTypeInfoMap
	runtime *runtimeInterface

	hashAlgFunctionType,
	equalAlgFunctionType,
	printAlgFunctionType,
	copyAlgFunctionType llvm.Type
}

func NewLLVMTypeMap(target llvm.TargetData) *llvmTypeMap {
	// spec says int is either 32-bit or 64-bit.
	var inttype llvm.Type
	if target.PointerSize() >= 8 {
		inttype = llvm.Int64Type()
	} else {
		inttype = llvm.Int32Type()
	}
	return &llvmTypeMap{
		StdSizes: &types.StdSizes{
			WordSize: int64(target.PointerSize()),
			MaxAlign: 8,
		},
		target:  target,
		types:   make(map[string]llvm.Type),
		inttype: inttype,
	}
}

func NewTypeMap(pkgpath string, llvmtm *llvmTypeMap, module llvm.Module, r *runtimeInterface) *TypeMap {
	tm := &TypeMap{
		llvmTypeMap: llvmtm,
		module:      module,
		pkgpath:     pkgpath,
		runtime:     r,
		types:       make(runtimeTypeInfoMap),
	}

	// Types for algorithms. See 'runtime/runtime.h'.
	uintptrType := tm.target.IntPtrType()
	voidPtrType := llvm.PointerType(llvm.Int8Type(), 0)
	boolType := llvm.Int1Type()

	// Create a unique type to represent recursive pointers.
	tm.ptrstandin = llvm.GlobalContext().StructCreateNamed("")

	// Create runtime algorithm function types.
	params := []llvm.Type{uintptrType, voidPtrType}
	tm.hashAlgFunctionType = llvm.FunctionType(uintptrType, params, false)
	params = []llvm.Type{uintptrType, uintptrType, uintptrType}
	tm.equalAlgFunctionType = llvm.FunctionType(boolType, params, false)
	params = []llvm.Type{uintptrType, voidPtrType}
	tm.printAlgFunctionType = llvm.FunctionType(llvm.VoidType(), params, false)
	params = []llvm.Type{uintptrType, voidPtrType, voidPtrType}
	tm.copyAlgFunctionType = llvm.FunctionType(llvm.VoidType(), params, false)

	return tm
}

func (tm *llvmTypeMap) ToLLVM(t types.Type) llvm.Type {
	return tm.toLLVM(t, "")
}

func (tm *llvmTypeMap) toLLVM(t types.Type, name string) llvm.Type {
	tstr := tm.TypeKey(t)
	lt, ok := tm.types[tstr]
	if !ok {
		lt = tm.makeLLVMType(tstr, t, name)
		if lt.IsNil() {
			panic(fmt.Sprint("Failed to create LLVM type for: ", tstr))
		}
	}
	return lt
}

func (tm *TypeMap) ToRuntime(t types.Type) llvm.Value {
	_, r := tm.toRuntime(t)
	return r
}

func (tm *TypeMap) toRuntime(t types.Type) (global, value llvm.Value) {
	tstr := tm.TypeKey(t)
	info, ok := tm.types[tstr]
	if !ok {
		info.global, info.dyntyp = tm.makeRuntimeType(tstr, t)
		if info.dyntyp.IsNil() {
			panic(fmt.Sprint("Failed to create runtime type for: ", tstr))
		}
	}
	return info.global, info.dyntyp
}

func (tm *llvmTypeMap) makeLLVMType(tstr string, t types.Type, name string) llvm.Type {
	switch t := t.(type) {
	case *types.Basic:
		lt := tm.basicLLVMType(t)
		tm.types[tstr] = lt
		return lt
	case *types.Array:
		lt := tm.arrayLLVMType(t)
		tm.types[tstr] = lt
		return lt
	case *types.Slice:
		return tm.sliceLLVMType(tstr, t, name)
	case *types.Struct:
		return tm.structLLVMType(tstr, t, name)
	case *types.Pointer:
		lt := tm.pointerLLVMType(t, name)
		tm.types[tstr] = lt
		return lt
	case *types.Signature:
		return tm.funcLLVMType(tstr, t, name)
	case *types.Interface:
		return tm.interfaceLLVMType(tstr, t, name)
	case *types.Map:
		lt := tm.mapLLVMType(t)
		tm.types[tstr] = lt
		return lt
	case *types.Chan:
		lt := tm.chanLLVMType(t)
		tm.types[tstr] = lt
		return lt
	case *types.Named:
		// First we set ptrstandin, in case we've got a recursive pointer.
		if _, ok := t.Underlying().(*types.Pointer); ok {
			tm.types[tstr] = tm.ptrstandin
		}
		lt := tm.nameLLVMType(t)
		tm.types[tstr] = lt
		return lt
	}
	panic(fmt.Errorf("unhandled: %T", t))
}

func (tm *llvmTypeMap) basicLLVMType(b *types.Basic) llvm.Type {
	switch b.Kind() {
	case types.Bool:
		return llvm.Int1Type()
	case types.Int8, types.Uint8:
		return llvm.Int8Type()
	case types.Int16, types.Uint16:
		return llvm.Int16Type()
	case types.Int32, types.Uint32:
		return llvm.Int32Type()
	case types.Uint, types.Int:
		return tm.inttype
	case types.Int64, types.Uint64:
		return llvm.Int64Type()
	case types.Float32:
		return llvm.FloatType()
	case types.Float64:
		return llvm.DoubleType()
	case types.UnsafePointer, types.Uintptr:
		return tm.target.IntPtrType()
	case types.Complex64:
		f32 := llvm.FloatType()
		elements := []llvm.Type{f32, f32}
		return llvm.StructType(elements, false)
	case types.Complex128:
		f64 := llvm.DoubleType()
		elements := []llvm.Type{f64, f64}
		return llvm.StructType(elements, false)
	case types.String:
		i8ptr := llvm.PointerType(llvm.Int8Type(), 0)
		elements := []llvm.Type{i8ptr, tm.inttype}
		return llvm.StructType(elements, false)
	}
	panic(fmt.Sprint("unhandled kind: ", b.Kind))
}

func (tm *llvmTypeMap) arrayLLVMType(a *types.Array) llvm.Type {
	return llvm.ArrayType(tm.ToLLVM(a.Elem()), int(a.Len()))
}

func (tm *llvmTypeMap) sliceLLVMType(tstr string, s *types.Slice, name string) llvm.Type {
	typ, ok := tm.types[tstr]
	if !ok {
		typ = llvm.GlobalContext().StructCreateNamed(name)
		tm.types[tstr] = typ
		elements := []llvm.Type{
			llvm.PointerType(tm.ToLLVM(s.Elem()), 0),
			tm.inttype,
			tm.inttype,
		}
		typ.StructSetBody(elements, false)
	}
	return typ
}

func (tm *llvmTypeMap) structLLVMType(tstr string, s *types.Struct, name string) llvm.Type {
	typ, ok := tm.types[tstr]
	if !ok {
		typ = llvm.GlobalContext().StructCreateNamed(name)
		tm.types[tstr] = typ
		elements := make([]llvm.Type, s.NumFields())
		for i := range elements {
			f := s.Field(i)
			ft := f.Type()
			elements[i] = tm.ToLLVM(ft)
		}
		typ.StructSetBody(elements, false)
	}
	return typ
}

<<<<<<< HEAD
func (tm *llvmTypeMap) pointerLLVMType(p *types.Pointer) llvm.Type {
=======
func (tm *llvmTypeMap) pointerLLVMType(p *types.Pointer, name string) llvm.Type {
	elem := p.Elem()
	if p, ok := elem.Underlying().(*types.Pointer); ok && p.Elem() == elem {
		// Recursive pointers must be handled specially, as
		// LLVM does not permit recursive types except via
		// named structs.
		if tm.ptrstandin.IsNil() {
			ctx := llvm.GlobalContext()
			unique := ctx.StructCreateNamed(name)
			tm.ptrstandin = unique
		}
		return llvm.PointerType(tm.ptrstandin, 0)
	}
>>>>>>> 20a9806c
	return llvm.PointerType(tm.ToLLVM(p.Elem()), 0)
}

func (tm *llvmTypeMap) funcLLVMType(tstr string, f *types.Signature, name string) llvm.Type {
	if typ, ok := tm.types[tstr]; ok {
		return typ
	}

	// If there's a receiver change the receiver to an
	// additional (first) parameter, and take the value of
	// the resulting signature instead.
	var param_types []llvm.Type
	if recv := f.Recv(); recv != nil {
		params := f.Params()
		paramvars := make([]*types.Var, int(params.Len()+1))
		paramvars[0] = recv
		for i := 0; i < int(params.Len()); i++ {
			paramvars[i+1] = params.At(i)
		}
		params = types.NewTuple(paramvars...)
		f := types.NewSignature(nil, nil, params, f.Results(), f.IsVariadic())
		return tm.ToLLVM(f)
	}

	typ := llvm.GlobalContext().StructCreateNamed(name)
	tm.types[tstr] = typ

	params := f.Params()
	nparams := int(params.Len())
	for i := 0; i < nparams; i++ {
		llvmtyp := tm.ToLLVM(params.At(i).Type())
		param_types = append(param_types, llvmtyp)
	}

	var return_type llvm.Type
	results := f.Results()
	switch nresults := int(results.Len()); nresults {
	case 0:
		return_type = llvm.VoidType()
	case 1:
		return_type = tm.ToLLVM(results.At(0).Type())
	default:
		elements := make([]llvm.Type, nresults)
		for i := range elements {
			result := results.At(i)
			elements[i] = tm.ToLLVM(result.Type())
		}
		return_type = llvm.StructType(elements, false)
	}

	fntyp := llvm.FunctionType(return_type, param_types, false)
	fnptrtyp := llvm.PointerType(fntyp, 0)
	i8ptr := llvm.PointerType(llvm.Int8Type(), 0)
	elements := []llvm.Type{fnptrtyp, i8ptr} // func, closure
	typ.StructSetBody(elements, false)
	return typ
}

func (tm *llvmTypeMap) interfaceLLVMType(tstr string, i *types.Interface, name string) llvm.Type {
	if typ, ok := tm.types[tstr]; ok {
		return typ
	}
	// interface{} is represented as {type, value},
	// and non-empty interfaces are represented as {itab, value}.
	i8ptr := llvm.PointerType(llvm.Int8Type(), 0)
	rtypeType := i8ptr
	valueType := i8ptr
	if name == "" {
		name = tstr
	}
	typ := llvm.GlobalContext().StructCreateNamed(name)
	typ.StructSetBody([]llvm.Type{rtypeType, valueType}, false)
	tm.types[tstr] = typ
	return typ
}

func (tm *llvmTypeMap) mapLLVMType(m *types.Map) llvm.Type {
	// All map details are in the runtime. We represent it here as an
	// opaque pointer.
	return tm.target.IntPtrType()
}

func (tm *llvmTypeMap) chanLLVMType(c *types.Chan) llvm.Type {
	// All channel details are in the runtime. We represent it
	// here as an opaque pointer.
	return tm.target.IntPtrType()
}

func (tm *llvmTypeMap) nameLLVMType(n *types.Named) llvm.Type {
	return tm.toLLVM(n.Underlying(), n.String())
}

func (tm *llvmTypeMap) Alignof(typ types.Type) int64 {
	switch typ := typ.Underlying().(type) {
	case *types.Array:
		return tm.Alignof(typ.Elem())
	case *types.Basic:
		switch typ.Kind() {
		case types.Int, types.Uint, types.Int64, types.Uint64,
			types.Float64, types.Complex64, types.Complex128:
			return int64(tm.target.TypeAllocSize(tm.inttype))
		case types.Uintptr, types.UnsafePointer, types.String:
			return int64(tm.target.PointerSize())
		}
		return tm.StdSizes.Alignof(typ)
	case *types.Struct:
		max := int64(1)
		for i := 0; i < typ.NumFields(); i++ {
			f := typ.Field(i)
			a := tm.Alignof(f.Type())
			if a > max {
				max = a
			}
		}
		return max
	}
	return int64(tm.target.PointerSize())
}

func (tm *llvmTypeMap) Sizeof(typ types.Type) int64 {
	switch typ := typ.Underlying().(type) {
	case *types.Basic:
		switch typ.Kind() {
		case types.Int, types.Uint:
			return int64(tm.target.TypeAllocSize(tm.inttype))
		case types.Uintptr, types.UnsafePointer:
			return int64(tm.target.PointerSize())
		case types.String:
			return 2 * int64(tm.target.PointerSize())
		}
		return tm.StdSizes.Sizeof(typ)
	case *types.Array:
		eltsize := tm.Sizeof(typ.Elem())
		eltalign := tm.Alignof(typ.Elem())
		var eltpad int64
		if eltsize%eltalign != 0 {
			eltpad = eltalign - (eltsize % eltalign)
		}
		return (eltsize + eltpad) * typ.Len()
	case *types.Slice:
		return 3 * int64(tm.target.PointerSize())
	case *types.Struct:
		n := typ.NumFields()
		if n == 0 {
			return 0
		}
		fields := make([]*types.Var, n)
		for i := range fields {
			fields[i] = typ.Field(i)
		}
		offsets := tm.Offsetsof(fields)
		return offsets[n-1] + tm.Sizeof(fields[n-1].Type())
	case *types.Interface:
		return int64((2 + typ.NumMethods()) * tm.target.PointerSize())
	}
	return int64(tm.target.PointerSize())
}

func (tm *llvmTypeMap) Offsetsof(fields []*types.Var) []int64 {
	offsets := make([]int64, len(fields))
	var offset int64
	for i, f := range fields {
		falign := tm.Alignof(f.Type())
		fsize := tm.Sizeof(f.Type())
		if offset%falign != 0 {
			offset += falign - (offset % falign)
		}
		offsets[i] = offset
		offset += fsize
	}
	return offsets
}

///////////////////////////////////////////////////////////////////////////////

func (tm *TypeMap) makeRuntimeType(tstr string, t types.Type) (global, ptr llvm.Value) {
	switch t := t.(type) {
	case *types.Basic:
		global, ptr = tm.basicRuntimeType(t, false)
	case *types.Array:
		global, ptr = tm.arrayRuntimeType(t)
	case *types.Slice:
		return tm.sliceRuntimeType(tstr, t)
	case *types.Struct:
		return tm.structRuntimeType(tstr, t)
	case *types.Pointer:
		global, ptr = tm.pointerRuntimeType(t)
	case *types.Signature:
		return tm.funcRuntimeType(tstr, t)
	case *types.Interface:
		return tm.interfaceRuntimeType(tstr, t)
	case *types.Map:
		global, ptr = tm.mapRuntimeType(t)
	case *types.Chan:
		global, ptr = tm.chanRuntimeType(t)
	case *types.Named:
		global, ptr = tm.nameRuntimeType(t)
	default:
		panic(fmt.Sprintf("unhandled type: %#v", t))
	}
	tm.types.record(tstr, global, ptr)
	return global, ptr
}

func (tm *TypeMap) makeAlgorithmTable(t types.Type) llvm.Value {
	// TODO set these to actual functions.
	hashAlg := llvm.ConstNull(llvm.PointerType(tm.hashAlgFunctionType, 0))
	printAlg := llvm.ConstNull(llvm.PointerType(tm.printAlgFunctionType, 0))
	copyAlg := llvm.ConstNull(llvm.PointerType(tm.copyAlgFunctionType, 0))

	const eqalgsig = "func(uintptr, unsafe.Pointer, unsafe.Pointer) bool"
	var equalAlg llvm.Value
	switch t := t.Underlying().(type) {
	case *types.Basic:
		switch t.Kind() {
		case types.String:
			equalAlg = tm.runtime.streqalg.LLVMValue()
		case types.Float32:
			equalAlg = tm.runtime.f32eqalg.LLVMValue()
		case types.Float64:
			equalAlg = tm.runtime.f64eqalg.LLVMValue()
		case types.Complex64:
			equalAlg = tm.runtime.c64eqalg.LLVMValue()
		case types.Complex128:
			equalAlg = tm.runtime.c128eqalg.LLVMValue()
		}
	}
	if equalAlg.IsNil() {
		equalAlg = tm.runtime.memequal.LLVMValue()
	}
	elems := []llvm.Value{hashAlg, equalAlg, printAlg, copyAlg}
	return llvm.ConstStruct(elems, false)
}

func (tm *TypeMap) makeRuntimeTypeGlobal(v llvm.Value) (global, ptr llvm.Value) {
	global = llvm.AddGlobal(tm.module, v.Type(), "")
	global.SetInitializer(v)
	ptr = llvm.ConstBitCast(global, llvm.PointerType(tm.runtime.rtype.llvm, 0))
	return global, ptr
}

func (tm *TypeMap) makeRtype(t types.Type, k reflect.Kind) llvm.Value {
	// Not sure if there's an easier way to do this, but if you just
	// use ConstStruct, you end up getting a different llvm.Type.
	typ := llvm.ConstNull(tm.runtime.rtype.llvm)
	elementTypes := tm.runtime.rtype.llvm.StructElementTypes()

	// Size.
	size := llvm.ConstInt(elementTypes[0], uint64(tm.Sizeof(t)), false)
	typ = llvm.ConstInsertValue(typ, size, []uint32{0})

	// TODO hash
	// TODO padding

	// Alignment.
	align := llvm.ConstInt(llvm.Int8Type(), uint64(tm.Alignof(t)), false)
	typ = llvm.ConstInsertValue(typ, align, []uint32{3}) // var
	typ = llvm.ConstInsertValue(typ, align, []uint32{4}) // field

	// Kind.
	kind := llvm.ConstInt(llvm.Int8Type(), uint64(k), false)
	typ = llvm.ConstInsertValue(typ, kind, []uint32{5})

	// Algorithm table.
	alg := tm.makeAlgorithmTable(t)
	algptr := llvm.AddGlobal(tm.module, alg.Type(), "")
	algptr.SetInitializer(alg)
	algptr = llvm.ConstBitCast(algptr, elementTypes[6])
	typ = llvm.ConstInsertValue(typ, algptr, []uint32{6})

	// String representation.
	stringrep := tm.globalStringPtr(tm.TypeString(t))
	typ = llvm.ConstInsertValue(typ, stringrep, []uint32{8})

	// TODO gc
	return typ
}

var basicReflectKinds = [...]reflect.Kind{
	types.Invalid:       reflect.Invalid,
	types.Bool:          reflect.Bool,
	types.Int:           reflect.Int,
	types.Int8:          reflect.Int8,
	types.Int16:         reflect.Int16,
	types.Int32:         reflect.Int32,
	types.Int64:         reflect.Int64,
	types.Uint:          reflect.Uint,
	types.Uint8:         reflect.Uint8,
	types.Uint16:        reflect.Uint16,
	types.Uint32:        reflect.Uint32,
	types.Uint64:        reflect.Uint64,
	types.Uintptr:       reflect.Uintptr,
	types.Float32:       reflect.Float32,
	types.Float64:       reflect.Float64,
	types.Complex64:     reflect.Complex64,
	types.Complex128:    reflect.Complex128,
	types.String:        reflect.String,
	types.UnsafePointer: reflect.UnsafePointer,
}

// basicRuntimeType creates the runtime type structure for
// a basic type. If underlying is true, then a new global
// is always created.
func (tm *TypeMap) basicRuntimeType(b *types.Basic, underlying bool) (global, ptr llvm.Value) {
	var globalname string
	if !underlying {
		globalname = "__llgo.type.runtime." + tm.TypeString(b)
		if tm.pkgpath != "runtime" {
			global := llvm.AddGlobal(tm.module, tm.runtime.rtype.llvm, globalname)
			global.SetInitializer(llvm.ConstNull(tm.runtime.rtype.llvm))
			global.SetLinkage(llvm.CommonLinkage)
			return global, global
		}
	}
	rtype := tm.makeRtype(b, basicReflectKinds[b.Kind()])
	global, ptr = tm.makeRuntimeTypeGlobal(rtype)
	if globalname != "" {
		global.SetName(globalname)
	}
	return global, ptr
}

func (tm *TypeMap) arrayRuntimeType(a *types.Array) (global, ptr llvm.Value) {
	rtype := tm.makeRtype(a, reflect.Array)
	elemRuntimeType := tm.ToRuntime(a.Elem())
	sliceRuntimeType := tm.ToRuntime(types.NewSlice(a.Elem()))
	uintptrlen := llvm.ConstInt(tm.target.IntPtrType(), uint64(a.Len()), false)
	arrayType := llvm.ConstNull(tm.runtime.arrayType.llvm)
	arrayType = llvm.ConstInsertValue(arrayType, rtype, []uint32{0})
	arrayType = llvm.ConstInsertValue(arrayType, elemRuntimeType, []uint32{1})
	arrayType = llvm.ConstInsertValue(arrayType, sliceRuntimeType, []uint32{2})
	arrayType = llvm.ConstInsertValue(arrayType, uintptrlen, []uint32{3})
	return tm.makeRuntimeTypeGlobal(arrayType)
}

func (tm *TypeMap) sliceRuntimeType(tstr string, s *types.Slice) (global, ptr llvm.Value) {
	rtype := tm.makeRtype(s, reflect.Slice)
	sliceType := llvm.ConstNull(tm.runtime.sliceType.llvm)
	global, ptr = tm.makeRuntimeTypeGlobal(sliceType)
	sliceType = llvm.ConstInsertValue(sliceType, rtype, []uint32{0})
	elemRuntimeType := tm.ToRuntime(s.Elem())
	sliceType = llvm.ConstInsertValue(sliceType, elemRuntimeType, []uint32{1})
	global.SetInitializer(sliceType)
	return global, ptr
}

func (tm *TypeMap) structRuntimeType(tstr string, s *types.Struct) (global, ptr llvm.Value) {
	rtype := tm.makeRtype(s, reflect.Struct)
	structType := llvm.ConstNull(tm.runtime.structType.llvm)
	structType = llvm.ConstInsertValue(structType, rtype, []uint32{0})
	global, ptr = tm.makeRuntimeTypeGlobal(structType)
	tm.types.record(tstr, global, ptr)
	// TODO set fields, reset initialiser
	return global, ptr
}

func (tm *TypeMap) pointerRuntimeType(p *types.Pointer) (global, ptr llvm.Value) {
	// Is the base type a named type from another package? If so, we'll
	// create a reference to the externally defined symbol.
	var globalname string
	switch elem := p.Elem().(type) {
	case *types.Basic:
		globalname = "__llgo.type.*runtime." + tm.TypeString(elem)
		if tm.pkgpath != "runtime" {
			global := llvm.AddGlobal(tm.module, tm.runtime.rtype.llvm, globalname)
			global.SetInitializer(llvm.ConstNull(tm.runtime.rtype.llvm))
			global.SetLinkage(llvm.CommonLinkage)
			return global, global
		}
	case *types.Named:
		qname, path := tm.qualifiedName(elem)
		globalname = "__llgo.type.*" + qname
		if path != tm.pkgpath {
			global := llvm.AddGlobal(tm.module, tm.runtime.rtype.llvm, globalname)
			global.SetInitializer(llvm.ConstNull(tm.runtime.rtype.llvm))
			global.SetLinkage(llvm.CommonLinkage)
			return global, global
		} else if !isGlobalObject(elem.Obj()) {
			globalname = ""
		}
	}

	rtype := tm.makeRtype(p, reflect.Ptr)
	if n, ok := p.Elem().(*types.Named); ok {
		uncommonTypeInit := tm.uncommonType(n, true)
		uncommonType := llvm.AddGlobal(tm.module, uncommonTypeInit.Type(), "")
		uncommonType.SetInitializer(uncommonTypeInit)
		rtype = llvm.ConstInsertValue(rtype, uncommonType, []uint32{9})
	}

	ptrType := llvm.ConstNull(tm.runtime.ptrType.llvm)
	var baseTypeGlobal llvm.Value
	if p.Elem().Underlying() == p {
		// Recursive pointer.
		ptrType = llvm.ConstInsertValue(ptrType, rtype, []uint32{0})
		global, ptr = tm.makeRuntimeTypeGlobal(ptrType)
		baseTypeGlobal = global

		// Update the global with its own pointer in the elem field.
		ptrType = global.Initializer()
		ptrType = llvm.ConstInsertValue(ptrType, ptr, []uint32{1})
		global.SetInitializer(ptrType)
	} else {
		var baseTypePtr llvm.Value
		baseTypeGlobal, baseTypePtr = tm.toRuntime(p.Elem())
		ptrType = llvm.ConstInsertValue(ptrType, rtype, []uint32{0})
		ptrType = llvm.ConstInsertValue(ptrType, baseTypePtr, []uint32{1})
		global, ptr = tm.makeRuntimeTypeGlobal(ptrType)
	}
	global.SetName(globalname)

	// Set ptrToThis in the base type's rtype.
	baseType := baseTypeGlobal.Initializer()
	if baseType.Type() == tm.runtime.rtype.llvm {
		baseType = llvm.ConstInsertValue(baseType, ptr, []uint32{10})
	} else {
		rtype := llvm.ConstExtractValue(baseType, []uint32{0})
		rtype = llvm.ConstInsertValue(rtype, ptr, []uint32{10})
		baseType = llvm.ConstInsertValue(baseType, rtype, []uint32{0})
	}
	baseTypeGlobal.SetInitializer(baseType)

	return global, ptr
}

func (tm *TypeMap) rtypeSlice(t *types.Tuple) llvm.Value {
	rtypes := make([]llvm.Value, t.Len())
	for i := range rtypes {
		rtypes[i] = tm.ToRuntime(t.At(i).Type())
	}
	slicetyp := tm.runtime.funcType.llvm.StructElementTypes()[2]
	return tm.makeSlice(rtypes, slicetyp)
}

func (tm *TypeMap) funcRuntimeType(tstr string, f *types.Signature) (global, ptr llvm.Value) {
	rtype := tm.makeRtype(f, reflect.Func)
	funcType := llvm.ConstNull(tm.runtime.funcType.llvm)
	global, ptr = tm.makeRuntimeTypeGlobal(funcType)
	tm.types.record(tstr, global, ptr)
	funcType = llvm.ConstInsertValue(funcType, rtype, []uint32{0})
	// dotdotdot
	if f.IsVariadic() {
		variadic := llvm.ConstInt(llvm.Int1Type(), 1, false)
		funcType = llvm.ConstInsertValue(funcType, variadic, []uint32{1})
	}
	// in
	intypes := tm.rtypeSlice(f.Params())
	funcType = llvm.ConstInsertValue(funcType, intypes, []uint32{2})
	// out
	outtypes := tm.rtypeSlice(f.Results())
	funcType = llvm.ConstInsertValue(funcType, outtypes, []uint32{3})
	global.SetInitializer(funcType)
	return global, ptr
}

func (tm *TypeMap) interfaceRuntimeType(tstr string, i *types.Interface) (global, ptr llvm.Value) {
	rtype := tm.makeRtype(i, reflect.Interface)
	interfaceType := llvm.ConstNull(tm.runtime.interfaceType.llvm)
	global, ptr = tm.makeRuntimeTypeGlobal(interfaceType)
	tm.types.record(tstr, global, ptr)
	interfaceType = llvm.ConstInsertValue(interfaceType, rtype, []uint32{0})
	methodset := i.MethodSet()
	imethods := make([]llvm.Value, methodset.Len())
	for index := 0; index < methodset.Len(); index++ {
		method := methodset.At(index).Obj()
		imethod := llvm.ConstNull(tm.runtime.imethod.llvm)
		name := tm.globalStringPtr(method.Name())
		name = llvm.ConstBitCast(name, tm.runtime.imethod.llvm.StructElementTypes()[0])
		//pkgpath := tm.globalStringPtr(tm.functions.objectdata[method].Package.Path())
		//pkgpath = llvm.ConstBitCast(name, tm.runtime.imethod.llvm.StructElementTypes()[1])
		mtyp := tm.ToRuntime(method.Type())
		imethod = llvm.ConstInsertValue(imethod, name, []uint32{0})
		//imethod = llvm.ConstInsertValue(imethod, pkgpath, []uint32{1})
		imethod = llvm.ConstInsertValue(imethod, mtyp, []uint32{2})
		imethods[index] = imethod
	}
	imethodsSliceType := tm.runtime.interfaceType.llvm.StructElementTypes()[1]
	imethodsSlice := tm.makeSlice(imethods, imethodsSliceType)
	interfaceType = llvm.ConstInsertValue(interfaceType, imethodsSlice, []uint32{1})
	global.SetInitializer(interfaceType)
	return global, ptr
}

func (tm *TypeMap) mapRuntimeType(m *types.Map) (global, ptr llvm.Value) {
	rtype := tm.makeRtype(m, reflect.Map)
	mapType := llvm.ConstNull(tm.runtime.mapType.llvm)
	mapType = llvm.ConstInsertValue(mapType, rtype, []uint32{0})
	mapType = llvm.ConstInsertValue(mapType, tm.ToRuntime(m.Key()), []uint32{1})
	mapType = llvm.ConstInsertValue(mapType, tm.ToRuntime(m.Elem()), []uint32{2})
	return tm.makeRuntimeTypeGlobal(mapType)
}

func (tm *TypeMap) chanRuntimeType(c *types.Chan) (global, ptr llvm.Value) {
	rtype := tm.makeRtype(c, reflect.Chan)
	chanType := llvm.ConstNull(tm.runtime.chanType.llvm)
	chanType = llvm.ConstInsertValue(chanType, rtype, []uint32{0})
	chanType = llvm.ConstInsertValue(chanType, tm.ToRuntime(c.Elem()), []uint32{1})

	// go/ast and reflect disagree on values for direction.
	var dir reflect.ChanDir
	if c.Dir()&ast.SEND != 0 {
		dir = reflect.SendDir
	}
	if c.Dir()&ast.RECV != 0 {
		dir |= reflect.RecvDir
	}
	uintptrdir := llvm.ConstInt(tm.target.IntPtrType(), uint64(dir), false)
	chanType = llvm.ConstInsertValue(chanType, uintptrdir, []uint32{2})
	return tm.makeRuntimeTypeGlobal(chanType)
}

func (tm *TypeMap) uncommonType(n *types.Named, ptr bool) llvm.Value {
	uncommonTypeInit := llvm.ConstNull(tm.runtime.uncommonType.llvm)
	namePtr := tm.globalStringPtr(n.Obj().Name())
	uncommonTypeInit = llvm.ConstInsertValue(uncommonTypeInit, namePtr, []uint32{0})

	_, path := tm.qualifiedName(n)
	pkgpathPtr := tm.globalStringPtr(path)
	uncommonTypeInit = llvm.ConstInsertValue(uncommonTypeInit, pkgpathPtr, []uint32{1})

	/*
		methodset := tm.functions.methods(n)
		methodfuncs := methodset.nonptr
		if ptr {
			methodfuncs = methodset.ptr
		}

		// Store methods.
		methods := make([]llvm.Value, len(methodfuncs))
		for i, mfunc := range methodfuncs {
			ftyp := mfunc.Type().(*types.Signature)

			method := llvm.ConstNull(tm.runtimeMethod)
			name := tm.globalStringPtr(mfunc.Name())
			name = llvm.ConstBitCast(name, tm.runtimeMethod.StructElementTypes()[0])
			// name
			method = llvm.ConstInsertValue(method, name, []uint32{0})
			// pkgPath
			method = llvm.ConstInsertValue(method, pkgpathPtr, []uint32{1})
			// mtyp (method type, no receiver)
			{
				ftyp := types.NewSignature(nil, nil, ftyp.Params(), ftyp.Results(), ftyp.IsVariadic())
				mtyp := tm.ToRuntime(ftyp)
				method = llvm.ConstInsertValue(method, mtyp, []uint32{2})
			}
			// typ (function type, with receiver)
			typ := tm.ToRuntime(ftyp)
			method = llvm.ConstInsertValue(method, typ, []uint32{3})

				// tfn (standard method/function pointer for plain method calls)
				tfn := tm.resolver.Resolve(tm.functions.objectdata[mfunc].Ident).LLVMValue()
				tfn = llvm.ConstExtractValue(tfn, []uint32{0})
				tfn = llvm.ConstPtrToInt(tfn, tm.target.IntPtrType())

				// ifn (single-word receiver function pointer for interface calls)
				ifn := tfn
				if !ptr && tm.Sizeof(ftyp.Recv().Type()) > int64(tm.target.PointerSize()) {
					mfunc := methodset.lookup(mfunc.Name(), true)
					ifn = tm.resolver.Resolve(tm.functions.objectdata[mfunc].Ident).LLVMValue()
					ifn = llvm.ConstExtractValue(ifn, []uint32{0})
					ifn = llvm.ConstPtrToInt(ifn, tm.target.IntPtrType())
				}

				method = llvm.ConstInsertValue(method, ifn, []uint32{4})
				method = llvm.ConstInsertValue(method, tfn, []uint32{5})
			methods[i] = method
		}
		methodsSliceType := tm.runtime.uncommonType.llvm.StructElementTypes()[2]
		methodsSlice := tm.makeSlice(methods, methodsSliceType)
		uncommonTypeInit = llvm.ConstInsertValue(uncommonTypeInit, methodsSlice, []uint32{2})
	*/
	return uncommonTypeInit
}

func (tm *TypeMap) qualifiedName(n *types.Named) (qname, path string) {
	pkg := n.Obj().Pkg()
	if pkg == nil {
		return n.Obj().Name(), ""
	}
	path = pkg.Path()
	return path + "." + n.Obj().Name(), path
}

func (tm *TypeMap) nameRuntimeType(n *types.Named) (global, ptr llvm.Value) {
	qname, path := tm.qualifiedName(n)
	globalname := "__llgo.type." + qname
	if path != tm.pkgpath {
		// We're not compiling the package from whence the type came,
		// so we'll just create a pointer to it here.
		global := llvm.AddGlobal(tm.module, tm.runtime.rtype.llvm, globalname)
		global.SetInitializer(llvm.ConstNull(tm.runtime.rtype.llvm))
		global.SetLinkage(llvm.CommonLinkage)
		return global, global
	} else if !isGlobalObject(n.Obj()) {
		globalname = ""
	}

	// If the underlying type is Basic, then we always create
	// a new global. Otherwise, we clone the value returned
	// from toRuntime in case it is cached and reused.
	underlying := n.Underlying()
	if basic, ok := underlying.(*types.Basic); ok {
		global, ptr = tm.basicRuntimeType(basic, true)
	} else {
		global, ptr = tm.toRuntime(underlying)
		clone := llvm.AddGlobal(tm.module, global.Type().ElementType(), globalname)
		clone.SetInitializer(global.Initializer())
		global = clone
		ptr = llvm.ConstBitCast(global, llvm.PointerType(tm.runtime.rtype.llvm, 0))
	}

	// Locate the rtype.
	underlyingRuntimeType := global.Initializer()
	rtype := underlyingRuntimeType
	if rtype.Type() != tm.runtime.rtype.llvm {
		rtype = llvm.ConstExtractValue(rtype, []uint32{0})
	}

	// Insert the uncommon type.
	uncommonTypeInit := tm.uncommonType(n, false)
	uncommonType := llvm.AddGlobal(tm.module, uncommonTypeInit.Type(), "")
	uncommonType.SetInitializer(uncommonTypeInit)
	rtype = llvm.ConstInsertValue(rtype, uncommonType, []uint32{9})

	// Replace the rtype's string representation with the one from
	// uncommonType. XXX should we have the package name prepended? Probably.
	namePtr := llvm.ConstExtractValue(uncommonTypeInit, []uint32{0})
	rtype = llvm.ConstInsertValue(rtype, namePtr, []uint32{8})

	// Update the global's initialiser. Note that we take a copy
	// of the underlying type; we're not updating a shared type.
	if underlyingRuntimeType.Type() != tm.runtime.rtype.llvm {
		underlyingRuntimeType = llvm.ConstInsertValue(underlyingRuntimeType, rtype, []uint32{0})
	} else {
		underlyingRuntimeType = rtype
	}
	global.SetName(globalname)
	global.SetInitializer(underlyingRuntimeType)
	return global, ptr
}

// globalStringPtr returns a *string with the specified value.
func (tm *TypeMap) globalStringPtr(value string) llvm.Value {
	strval := llvm.ConstString(value, false)
	strglobal := llvm.AddGlobal(tm.module, strval.Type(), "")
	strglobal.SetInitializer(strval)
	strglobal = llvm.ConstBitCast(strglobal, llvm.PointerType(llvm.Int8Type(), 0))
	strlen := llvm.ConstInt(tm.inttype, uint64(len(value)), false)
	str := llvm.ConstStruct([]llvm.Value{strglobal, strlen}, false)
	g := llvm.AddGlobal(tm.module, str.Type(), "")
	g.SetInitializer(str)
	return g
}

func (tm *TypeMap) makeSlice(values []llvm.Value, slicetyp llvm.Type) llvm.Value {
	ptrtyp := slicetyp.StructElementTypes()[0]
	var globalptr llvm.Value
	if len(values) > 0 {
		array := llvm.ConstArray(ptrtyp.ElementType(), values)
		globalptr = llvm.AddGlobal(tm.module, array.Type(), "")
		globalptr.SetInitializer(array)
		globalptr = llvm.ConstBitCast(globalptr, ptrtyp)
	} else {
		globalptr = llvm.ConstNull(ptrtyp)
	}
	len_ := llvm.ConstInt(tm.inttype, uint64(len(values)), false)
	slice := llvm.ConstNull(slicetyp)
	slice = llvm.ConstInsertValue(slice, globalptr, []uint32{0})
	slice = llvm.ConstInsertValue(slice, len_, []uint32{1})
	slice = llvm.ConstInsertValue(slice, len_, []uint32{2})
	return slice
}

func isGlobalObject(obj types.Object) bool {
	pkg := obj.Pkg()
	return pkg == nil || obj.Parent() == pkg.Scope()
}<|MERGE_RESOLUTION|>--- conflicted
+++ resolved
@@ -150,7 +150,7 @@
 	case *types.Struct:
 		return tm.structLLVMType(tstr, t, name)
 	case *types.Pointer:
-		lt := tm.pointerLLVMType(t, name)
+		lt := tm.pointerLLVMType(t)
 		tm.types[tstr] = lt
 		return lt
 	case *types.Signature:
@@ -248,23 +248,7 @@
 	return typ
 }
 
-<<<<<<< HEAD
 func (tm *llvmTypeMap) pointerLLVMType(p *types.Pointer) llvm.Type {
-=======
-func (tm *llvmTypeMap) pointerLLVMType(p *types.Pointer, name string) llvm.Type {
-	elem := p.Elem()
-	if p, ok := elem.Underlying().(*types.Pointer); ok && p.Elem() == elem {
-		// Recursive pointers must be handled specially, as
-		// LLVM does not permit recursive types except via
-		// named structs.
-		if tm.ptrstandin.IsNil() {
-			ctx := llvm.GlobalContext()
-			unique := ctx.StructCreateNamed(name)
-			tm.ptrstandin = unique
-		}
-		return llvm.PointerType(tm.ptrstandin, 0)
-	}
->>>>>>> 20a9806c
 	return llvm.PointerType(tm.ToLLVM(p.Elem()), 0)
 }
 
