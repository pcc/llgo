// Copyright 2011 The llgo Authors.
// Use of this source code is governed by an MIT-style
// license that can be found in the LICENSE file.

package llgo

import (
	"fmt"

	"code.google.com/p/go.tools/go/types"
<<<<<<< HEAD
=======
	"github.com/go-llvm/llvm"
>>>>>>> 353a1c6c
)

func (fr *frame) printValues(println_ bool, values ...*LLVMValue) {
	for i, value := range values {
		llvm_value := value.LLVMValue()

		typ := value.Type().Underlying()
		if name, isname := typ.(*types.Named); isname {
			typ = name.Underlying()
		}

		if println_ && i > 0 {
			fr.runtime.printSpace.call(fr)
		}
		switch typ := typ.(type) {
		case *types.Basic:
			switch typ.Kind() {
			case types.Uint8, types.Uint16, types.Uint32, types.Uintptr, types.Uint, types.Uint64:
				i64 := fr.llvmtypes.ctx.Int64Type()
				zext := fr.builder.CreateZExt(llvm_value, i64, "")
				fr.runtime.printUint64.call(fr, zext)

			case types.Int, types.Int8, types.Int16, types.Int32, types.Int64:
				i64 := fr.llvmtypes.ctx.Int64Type()
				sext := fr.builder.CreateSExt(llvm_value, i64, "")
				fr.runtime.printInt64.call(fr, sext)

			case types.Float32:
				llvm_value = fr.builder.CreateFPExt(llvm_value, fr.llvmtypes.ctx.DoubleType(), "")
				fallthrough
			case types.Float64:
				fr.runtime.printDouble.call(fr, llvm_value)

			case types.String, types.UntypedString:
				fr.runtime.printString.call(fr, llvm_value)

			case types.Bool:
				fr.runtime.printBool.call(fr, llvm_value)

			case types.UnsafePointer:
				fr.runtime.printPointer.call(fr, llvm_value)

			default:
				panic(fmt.Sprint("Unhandled Basic Kind: ", typ.Kind))
			}

		case *types.Interface:
			if typ.Empty() {
				fr.runtime.printEmptyInterface.call(fr, llvm_value)
			} else {
				fr.runtime.printInterface.call(fr, llvm_value)
			}

		case *types.Slice:
			fr.runtime.printSlice.call(fr, llvm_value)

		case *types.Pointer, *types.Map, *types.Chan, *types.Signature:
			fr.runtime.printPointer.call(fr, llvm_value)

		default:
			panic(fmt.Sprintf("Unhandled type kind: %s (%T)", typ, typ))
		}
	}
	if println_ {
		fr.runtime.printNl.call(fr)
	}
}<|MERGE_RESOLUTION|>--- conflicted
+++ resolved
@@ -8,10 +8,7 @@
 	"fmt"
 
 	"code.google.com/p/go.tools/go/types"
-<<<<<<< HEAD
-=======
 	"github.com/go-llvm/llvm"
->>>>>>> 353a1c6c
 )
 
 func (fr *frame) printValues(println_ bool, values ...*LLVMValue) {
