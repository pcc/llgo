--- conflicted
+++ resolved
@@ -41,46 +41,8 @@
 	if m.disposed {
 		return
 	}
-<<<<<<< HEAD
-}
-
-type Compiler interface {
-	Compile(filenames []string, importpath string) (*Module, error)
-	Dispose()
-}
-
-type compiler struct {
-	CompilerOptions
-
-	builder, allocaBuilder llvm.Builder
-	module  *Module
-	machine llvm.TargetMachine
-	target  llvm.TargetData
-	fileset *token.FileSet
-
-	typechecker *types.Config
-	importer    *goimporter.Importer
-
-	runtime   *runtimeInterface
-	llvmtypes *llvmTypeMap
-	types     *TypeMap
-
-	// runtimetypespkg is the type-checked runtime/types.go file,
-	// which is used for evaluating the types of runtime functions.
-	runtimetypespkg *types.Package
-
-	// pnacl is set to true if the target triple was originally
-	// specified as "pnacl". This is necessary, as the TargetTriple
-	// field will have been updated to the true triple used to
-	// compile PNaCl modules.
-	pnacl bool
-
-	debug_context []llvm.DebugDescriptor
-	debug_info    *llvm.DebugInfo
-=======
 	m.Module.Dispose()
 	m.disposed = true
->>>>>>> 3f684a87
 }
 
 ///////////////////////////////////////////////////////////////////////////////
@@ -128,7 +90,7 @@
 		dataLayout:      c.dataLayout,
 		target:          target,
 		pnacl:           c.pnacl,
-		llvmtypes:       NewLLVMTypeMap(target),
+		llvmtypes:       NewLLVMTypeMap(llvm.GlobalContext(), target),
 	}
 	return compiler.compile(filenames, importpath)
 }
@@ -136,7 +98,7 @@
 type compiler struct {
 	CompilerOptions
 
-	builder    llvm.Builder
+	builder, allocaBuilder llvm.Builder
 	module     *Module
 	dataLayout string
 	target     llvm.TargetData
@@ -165,14 +127,7 @@
 	}
 }
 
-<<<<<<< HEAD
-func (compiler *compiler) Compile(filenames []string, importpath string) (m *Module, err error) {
-	// FIXME create a compilation state, rather than storing in 'compiler'.
-	compiler.llvmtypes = NewLLVMTypeMap(llvm.GlobalContext(), compiler.target)
-
-=======
 func (compiler *compiler) compile(filenames []string, importpath string) (m *Module, err error) {
->>>>>>> 3f684a87
 	buildctx, err := llgobuild.ContextFromTriple(compiler.TargetTriple)
 	if err != nil {
 		return nil, err
@@ -259,13 +214,9 @@
 	compiler.builder = llvm.GlobalContext().NewBuilder()
 	defer compiler.builder.Dispose()
 
-<<<<<<< HEAD
 	compiler.allocaBuilder = llvm.GlobalContext().NewBuilder()
 	defer compiler.allocaBuilder.Dispose()
 
-	mainpkg.Build()
-	unit.translatePackage(mainpkg)
-=======
 	// Initialise debugging.
 	compiler.debug.module = compiler.module.Module
 	compiler.debug.Fset = impcfg.Fset
@@ -273,46 +224,13 @@
 
 	mainPkg.Build()
 	unit.translatePackage(mainPkg)
->>>>>>> 3f684a87
 	compiler.processAnnotations(unit, mainPkginfo)
 	if runtimePkginfo != mainPkginfo {
 		compiler.processAnnotations(unit, runtimePkginfo)
 	}
 
-<<<<<<< HEAD
 	compiler.types.finalize()
 
-	/*
-		compiler.debug_info = &llvm.DebugInfo{}
-		// Compile each file in the package.
-		for _, file := range files {
-			if compiler.GenerateDebug {
-				cu := &llvm.CompileUnitDescriptor{
-					Language: llvm.DW_LANG_Go,
-					Path:     llvm.FileDescriptor(fset.File(file.Pos()).Name()),
-					Producer: LLGOProducer,
-					Runtime:  LLGORuntimeVersion,
-				}
-				compiler.pushDebugContext(cu)
-				compiler.pushDebugContext(&cu.Path)
-			}
-			for _, decl := range file.Decls {
-				compiler.VisitDecl(decl)
-			}
-			if compiler.GenerateDebug {
-				compiler.popDebugContext()
-				cu := compiler.popDebugContext()
-				if len(compiler.debug_context) > 0 {
-					log.Panicln(compiler.debug_context)
-				}
-				compiler.module.AddNamedMetadataOperand(
-					"llvm.dbg.cu",
-					compiler.debug_info.MDNode(cu),
-				)
-			}
-		}
-	*/
-=======
 	// Finalise debugging.
 	for _, cu := range compiler.debug.cu {
 		compiler.module.AddNamedMetadataOperand(
@@ -320,7 +238,6 @@
 			compiler.debug.MDNode(cu),
 		)
 	}
->>>>>>> 3f684a87
 
 	// Export runtime type information.
 	var exportedTypes []types.Type
@@ -338,12 +255,8 @@
 			return nil, fmt.Errorf("failed to create main.main: %v", err)
 		}
 	} else {
-<<<<<<< HEAD
 	*/
-		if err := llgoimporter.Export(buildctx, mainpkg.Object); err != nil {
-=======
 		if err := llgoimporter.Export(buildctx, mainPkg.Object); err != nil {
->>>>>>> 3f684a87
 			return nil, fmt.Errorf("failed to export package data: %v", err)
 		}
 	/*
